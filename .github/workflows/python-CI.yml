--- conflicted
+++ resolved
@@ -128,7 +128,6 @@
           hatch run notebooks:clean
           git diff --exit-code
 
-<<<<<<< HEAD
   ruff:
     name: Ruff
     runs-on: ${{ matrix.os }}
@@ -154,10 +153,7 @@
       - name: Check lint
         run: uv tool run ruff check --no-fix
 
-  unit-test:
-=======
   unit-tests:
->>>>>>> e04e55e2
     name: Unit Tests
     runs-on: ${{ matrix.os }}
     needs: changes
