/**
<<<<<<< HEAD
 * @generated SignedSource<<20bd540376692bc50c107457cd227035>>
=======
 * @generated SignedSource<<b7b9e695fe6d878dee1068bbbb7f01b8>>
>>>>>>> 7f334a06
 * @lightSyntaxTransform
 * @nogrep
 */

/* tslint:disable */
/* eslint-disable */
// @ts-nocheck

import { ConcreteRequest } from 'relay-runtime';
export type CanonicalParameterName = "ANTHROPIC_EXTENDED_THINKING" | "MAX_COMPLETION_TOKENS" | "RANDOM_SEED" | "REASONING_EFFORT" | "RESPONSE_FORMAT" | "STOP_SEQUENCES" | "TEMPERATURE" | "TOOL_CHOICE" | "TOP_P";
export type ChatCompletionMessageRole = "AI" | "SYSTEM" | "TOOL" | "USER";
export type GenerativeProviderKey = "ANTHROPIC" | "AZURE_OPENAI" | "DEEPSEEK" | "GOOGLE" | "OPENAI";
export type PromptTemplateFormat = "F_STRING" | "MUSTACHE" | "NONE";
export type ChatCompletionOverDatasetInput = {
  apiKey?: string | null;
  datasetId: string;
  datasetVersionId?: string | null;
  experimentDescription?: string | null;
  experimentMetadata?: any | null;
  experimentName?: string | null;
  invocationParameters?: ReadonlyArray<InvocationParameterInput>;
  messages: ReadonlyArray<ChatCompletionMessageInput>;
  model: GenerativeModelInput;
  promptName?: string | null;
  templateFormat?: PromptTemplateFormat;
  tools?: ReadonlyArray<any> | null;
};
export type ChatCompletionMessageInput = {
  content?: any;
  role: ChatCompletionMessageRole;
  toolCallId?: string | null;
  toolCalls?: ReadonlyArray<any> | null;
};
export type GenerativeModelInput = {
  apiVersion?: string | null;
  baseUrl?: string | null;
  endpoint?: string | null;
  name: string;
  providerKey: GenerativeProviderKey;
};
export type InvocationParameterInput = {
  canonicalName?: CanonicalParameterName | null;
  invocationName: string;
  valueBool?: boolean | null;
  valueBoolean?: boolean | null;
  valueFloat?: number | null;
  valueInt?: number | null;
  valueJson?: any | null;
  valueString?: string | null;
  valueStringList?: ReadonlyArray<string> | null;
};
export type PlaygroundDatasetExamplesTableMutation$variables = {
  input: ChatCompletionOverDatasetInput;
};
export type PlaygroundDatasetExamplesTableMutation$data = {
  readonly chatCompletionOverDataset: {
    readonly __typename: "ChatCompletionOverDatasetMutationPayload";
    readonly examples: ReadonlyArray<{
      readonly datasetExampleId: string;
      readonly experimentRunId: string;
      readonly result: {
        readonly __typename: "ChatCompletionMutationError";
        readonly message: string;
      } | {
        readonly __typename: "ChatCompletionMutationPayload";
        readonly content: string | null;
        readonly errorMessage: string | null;
        readonly span: {
          readonly context: {
            readonly traceId: string;
          };
          readonly id: string;
          readonly latencyMs: number | null;
          readonly project: {
            readonly id: string;
          };
          readonly tokenCountTotal: number | null;
        };
        readonly toolCalls: ReadonlyArray<{
          readonly function: {
            readonly arguments: string;
            readonly name: string;
          };
          readonly id: string;
        }>;
      } | {
        // This will never be '%other', but we need some
        // value in case none of the concrete values match.
        readonly __typename: "%other";
      };
    }>;
    readonly experimentId: string;
  };
};
export type PlaygroundDatasetExamplesTableMutation = {
  response: PlaygroundDatasetExamplesTableMutation$data;
  variables: PlaygroundDatasetExamplesTableMutation$variables;
};

const node: ConcreteRequest = (function(){
var v0 = [
  {
    "defaultValue": null,
    "kind": "LocalArgument",
    "name": "input"
  }
],
v1 = {
  "alias": null,
  "args": null,
  "kind": "ScalarField",
  "name": "__typename",
  "storageKey": null
},
v2 = {
  "alias": null,
  "args": null,
  "kind": "ScalarField",
  "name": "id",
  "storageKey": null
},
v3 = [
  {
    "alias": null,
    "args": [
      {
        "kind": "Variable",
        "name": "input",
        "variableName": "input"
      }
    ],
    "concreteType": "ChatCompletionOverDatasetMutationPayload",
    "kind": "LinkedField",
    "name": "chatCompletionOverDataset",
    "plural": false,
    "selections": [
      (v1/*: any*/),
      {
        "alias": null,
        "args": null,
        "kind": "ScalarField",
        "name": "experimentId",
        "storageKey": null
      },
      {
        "alias": null,
        "args": null,
        "concreteType": "ChatCompletionOverDatasetMutationExamplePayload",
        "kind": "LinkedField",
        "name": "examples",
        "plural": true,
        "selections": [
          {
            "alias": null,
            "args": null,
            "kind": "ScalarField",
            "name": "datasetExampleId",
            "storageKey": null
          },
          {
            "alias": null,
            "args": null,
            "kind": "ScalarField",
            "name": "experimentRunId",
            "storageKey": null
          },
          {
            "alias": null,
            "args": null,
            "concreteType": null,
            "kind": "LinkedField",
            "name": "result",
            "plural": false,
            "selections": [
              (v1/*: any*/),
              {
                "kind": "InlineFragment",
                "selections": [
                  {
                    "alias": null,
                    "args": null,
                    "kind": "ScalarField",
                    "name": "message",
                    "storageKey": null
                  }
                ],
                "type": "ChatCompletionMutationError",
                "abstractKey": null
              },
              {
                "kind": "InlineFragment",
                "selections": [
                  {
                    "alias": null,
                    "args": null,
                    "kind": "ScalarField",
                    "name": "content",
                    "storageKey": null
                  },
                  {
                    "alias": null,
                    "args": null,
                    "kind": "ScalarField",
                    "name": "errorMessage",
                    "storageKey": null
                  },
                  {
                    "alias": null,
                    "args": null,
                    "concreteType": "Span",
                    "kind": "LinkedField",
                    "name": "span",
                    "plural": false,
                    "selections": [
                      (v2/*: any*/),
                      {
                        "alias": null,
                        "args": null,
                        "kind": "ScalarField",
                        "name": "tokenCountTotal",
                        "storageKey": null
                      },
                      {
                        "alias": null,
                        "args": null,
                        "kind": "ScalarField",
                        "name": "latencyMs",
                        "storageKey": null
                      },
                      {
                        "alias": null,
                        "args": null,
                        "concreteType": "Project",
                        "kind": "LinkedField",
                        "name": "project",
                        "plural": false,
                        "selections": [
                          (v2/*: any*/)
                        ],
                        "storageKey": null
                      },
                      {
                        "alias": null,
                        "args": null,
                        "concreteType": "SpanContext",
                        "kind": "LinkedField",
                        "name": "context",
                        "plural": false,
                        "selections": [
                          {
                            "alias": null,
                            "args": null,
                            "kind": "ScalarField",
                            "name": "traceId",
                            "storageKey": null
                          }
                        ],
                        "storageKey": null
                      }
                    ],
                    "storageKey": null
                  },
                  {
                    "alias": null,
                    "args": null,
                    "concreteType": "ChatCompletionToolCall",
                    "kind": "LinkedField",
                    "name": "toolCalls",
                    "plural": true,
                    "selections": [
                      (v2/*: any*/),
                      {
                        "alias": null,
                        "args": null,
                        "concreteType": "ChatCompletionFunctionCall",
                        "kind": "LinkedField",
                        "name": "function",
                        "plural": false,
                        "selections": [
                          {
                            "alias": null,
                            "args": null,
                            "kind": "ScalarField",
                            "name": "name",
                            "storageKey": null
                          },
                          {
                            "alias": null,
                            "args": null,
                            "kind": "ScalarField",
                            "name": "arguments",
                            "storageKey": null
                          }
                        ],
                        "storageKey": null
                      }
                    ],
                    "storageKey": null
                  }
                ],
                "type": "ChatCompletionMutationPayload",
                "abstractKey": null
              }
            ],
            "storageKey": null
          }
        ],
        "storageKey": null
      }
    ],
    "storageKey": null
  }
];
return {
  "fragment": {
    "argumentDefinitions": (v0/*: any*/),
    "kind": "Fragment",
    "metadata": null,
    "name": "PlaygroundDatasetExamplesTableMutation",
    "selections": (v3/*: any*/),
    "type": "Mutation",
    "abstractKey": null
  },
  "kind": "Request",
  "operation": {
    "argumentDefinitions": (v0/*: any*/),
    "kind": "Operation",
    "name": "PlaygroundDatasetExamplesTableMutation",
    "selections": (v3/*: any*/)
  },
  "params": {
    "cacheID": "a5d1d9b9e0ebf2f32f8398b5bca3b281",
    "id": null,
    "metadata": {},
    "name": "PlaygroundDatasetExamplesTableMutation",
    "operationKind": "mutation",
    "text": "mutation PlaygroundDatasetExamplesTableMutation(\n  $input: ChatCompletionOverDatasetInput!\n) {\n  chatCompletionOverDataset(input: $input) {\n    __typename\n    experimentId\n    examples {\n      datasetExampleId\n      experimentRunId\n      result {\n        __typename\n        ... on ChatCompletionMutationError {\n          message\n        }\n        ... on ChatCompletionMutationPayload {\n          content\n          errorMessage\n          span {\n            id\n            tokenCountTotal\n            latencyMs\n            project {\n              id\n            }\n            context {\n              traceId\n            }\n          }\n          toolCalls {\n            id\n            function {\n              name\n              arguments\n            }\n          }\n        }\n      }\n    }\n  }\n}\n"
  }
};
})();

(node as any).hash = "4ecdd2ca5fbbdf4a9ae185fa02f8b013";

export default node;<|MERGE_RESOLUTION|>--- conflicted
+++ resolved
@@ -1,9 +1,5 @@
 /**
-<<<<<<< HEAD
- * @generated SignedSource<<20bd540376692bc50c107457cd227035>>
-=======
  * @generated SignedSource<<b7b9e695fe6d878dee1068bbbb7f01b8>>
->>>>>>> 7f334a06
  * @lightSyntaxTransform
  * @nogrep
  */
@@ -15,7 +11,7 @@
 import { ConcreteRequest } from 'relay-runtime';
 export type CanonicalParameterName = "ANTHROPIC_EXTENDED_THINKING" | "MAX_COMPLETION_TOKENS" | "RANDOM_SEED" | "REASONING_EFFORT" | "RESPONSE_FORMAT" | "STOP_SEQUENCES" | "TEMPERATURE" | "TOOL_CHOICE" | "TOP_P";
 export type ChatCompletionMessageRole = "AI" | "SYSTEM" | "TOOL" | "USER";
-export type GenerativeProviderKey = "ANTHROPIC" | "AZURE_OPENAI" | "DEEPSEEK" | "GOOGLE" | "OPENAI";
+export type GenerativeProviderKey = "ANTHROPIC" | "AZURE_OPENAI" | "GOOGLE" | "OPENAI";
 export type PromptTemplateFormat = "F_STRING" | "MUSTACHE" | "NONE";
 export type ChatCompletionOverDatasetInput = {
   apiKey?: string | null;
