--- conflicted
+++ resolved
@@ -15,12 +15,9 @@
 1. Sign up for an Arize Phoenix account at [https://app.phoenix.arize.com/login](https://app.phoenix.arize.com/login)
 2. Grab your API key from the Keys option on the left bar.
 3. In your code, set your endpoint and API key:
-<<<<<<< HEAD
-=======
-
-{% tabs %}
-{% tab title="Python" %}
->>>>>>> 7f334a06
+
+{% tabs %}
+{% tab title="Python" %}
 
 ```python
 import os
@@ -30,11 +27,6 @@
 os.environ["PHOENIX_COLLECTOR_ENDPOINT"] = "https://app.phoenix.arize.com"
 ```
 
-<<<<<<< HEAD
-{% hint style="warning" %}
-Having trouble finding your endpoint? Check out [Finding your Phoenix Endpoint](https://docs.arize.com/phoenix/learn/faqs/what-is-my-phoenix-endpoint)
-{% endhint %}
-=======
 {% endtab %}
 
 {% tab title="Typescript" %}
@@ -47,26 +39,19 @@
 
 {% endtab %}
 {% endtabs %}
->>>>>>> 7f334a06
 
 ### Using Self-hosted Phoenix
 
 1. Run Phoenix using Docker, local terminal, Kubernetes etc. For more information, [see self-hosting](https://app.gitbook.com/o/-MB4weB2E-qpBe07nmSL/s/0gWR4qoGzdz04iSgPlsU/).
 2. In your code, set your endpoint:
 
-<<<<<<< HEAD
+{% tabs %}
+{% tab title="Python" %}
+
 ```python
 import os
 
 os.environ["PHOENIX_COLLECTOR_ENDPOINT"] = "Your Phoenix Endpoint"
-=======
-{% tabs %}
-{% tab title="Python" %}
-
-```python
-import os
-
-os.environ["PHOENIX_COLLECTOR_ENDPOINT"] = "Your Phoenix Endpoint"
 ```
 
 {% endtab %}
@@ -75,7 +60,6 @@
 
 ```typescript
 process.env["PHOENIX_COLLECTOR_ENDPOINT"] = "Your Phoenix Endpoint"
->>>>>>> 7f334a06
 ```
 
 {% endtab %}
