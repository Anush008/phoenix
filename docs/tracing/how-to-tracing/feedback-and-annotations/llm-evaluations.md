--- conflicted
+++ resolved
@@ -12,11 +12,7 @@
 
 ## Connect to Phoenix
 
-<<<<<<< HEAD
-Before accessing the Phoenix client, be sure you've set the following environment variables:
-=======
 Initialize the Phoenix client to connect to your Phoenix instance:
->>>>>>> df1d7bc6
 
 ```python
 from phoenix.client import Client
@@ -35,7 +31,6 @@
 
 <table><thead><tr><th>span_id</th><th>label</th><th data-type="number">score</th><th>explanation</th></tr></thead><tbody><tr><td>5B8EF798A381</td><td>correct</td><td>1</td><td>"this is correct ..."</td></tr><tr><td>E19B7EC3GG02</td><td>incorrect</td><td>0</td><td>"this is incorrect ..."</td></tr></tbody></table>
 
-<<<<<<< HEAD
 The evaluations dataframe can be sent to Phoenix as follows. 
 
 Note that the name and source of the evaluation can be supplied through the `annotation_name` `annotator_kind` parameters, or as columns with the same names in the dataframe.
@@ -47,15 +42,6 @@
     dataframe=qa_correctness_eval_df,
     annotation_name="QA Correctness",
     annotator_kind="LLM"
-=======
-The evaluations dataframe can be sent to Phoenix as follows. Note that the name of the evaluation must be supplied through the `annotation_name=` parameter. In this case we name it "Q\&A Correctness".
-
-```python
-client.spans.log_span_annotations_dataframe(
-    dataframe=qa_correctness_eval_df,
-    annotation_name="Q&A Correctness",
-    annotator_kind="LLM",
->>>>>>> df1d7bc6
 )
 ```
 
@@ -68,13 +54,9 @@
 The evaluations dataframe can be sent to Phoenix as follows. In this case we name it "Relevance".
 
 ```python
-<<<<<<< HEAD
 from phoenix.client import Client
 
 Client().spans.log_document_annotations_dataframe(
-=======
-client.spans.log_document_annotations_dataframe(
->>>>>>> df1d7bc6
     dataframe=document_relevance_eval_df,
     annotation_name="Relevance",
     annotator_kind="LLM",
@@ -102,7 +84,6 @@
     annotator_kind="LLM",
 )
 # ... continue with additional evaluations as needed
-<<<<<<< HEAD
 ```
 
 Or, if you specify the `annotation_name` and  `annotator_kind` as columns, you can vertically concatenate the dataframes and upload them all at once. 
@@ -119,8 +100,4 @@
 annotations_df = pd.concat([qa_correctness_eval_df, hallucination_eval_df], ignore_index=True)
 
 px_client.spans.log_span_annotations_dataframe(dataframe=annotations_df)
-
-```
-=======
-```
->>>>>>> df1d7bc6
+```