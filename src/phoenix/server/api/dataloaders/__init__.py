<<<<<<< HEAD
from .document_evaluation_summaries import DocumentEvaluationSummaryDataLoader
from .document_evaluations import DocumentEvaluationsDataLoader
from .document_retrieval_metrics import DocumentRetrievalMetricsDataLoader
from .evaluation_summaries import EvaluationSummaryDataLoader
from .latency_ms_quantile import LatencyMsQuantileDataLoader
from .min_start_or_max_end_times import MinStartOrMaxEndTimeDataLoader
from .record_counts import RecordCountDataLoader
from .span_descendants import SpanDescendantsDataLoader
from .span_evaluations import SpanEvaluationsDataLoader
from .token_counts import TokenCountDataLoader
from .trace_evaluations import TraceEvaluationsDataLoader

__all__ = [
=======
from dataclasses import dataclass, field
from functools import singledispatchmethod

from phoenix.db.insertion.evaluation import (
    DocumentEvaluationInsertionResult,
    SpanEvaluationInsertionResult,
    TraceEvaluationInsertionResult,
)
from phoenix.db.insertion.span import SpanInsertionResult

from .document_evaluation_summaries import (
    DocumentEvaluationSummaryCache,
    DocumentEvaluationSummaryDataLoader,
)
from .document_evaluations import DocumentEvaluationsDataLoader
from .document_retrieval_metrics import DocumentRetrievalMetricsDataLoader
from .evaluation_summaries import EvaluationSummaryCache, EvaluationSummaryDataLoader
from .latency_ms_quantile import LatencyMsQuantileCache, LatencyMsQuantileDataLoader
from .min_start_or_max_end_times import MinStartOrMaxEndTimeCache, MinStartOrMaxEndTimeDataLoader
from .record_counts import RecordCountCache, RecordCountDataLoader
from .span_descendants import SpanDescendantsDataLoader
from .span_evaluations import SpanEvaluationsDataLoader
from .token_counts import TokenCountCache, TokenCountDataLoader
from .trace_evaluations import TraceEvaluationsDataLoader

__all__ = [
    "CacheForDataLoaders",
>>>>>>> 9a6366db
    "DocumentEvaluationSummaryDataLoader",
    "DocumentEvaluationsDataLoader",
    "DocumentRetrievalMetricsDataLoader",
    "EvaluationSummaryDataLoader",
    "LatencyMsQuantileDataLoader",
    "MinStartOrMaxEndTimeDataLoader",
    "RecordCountDataLoader",
    "SpanDescendantsDataLoader",
    "SpanEvaluationsDataLoader",
    "TokenCountDataLoader",
    "TraceEvaluationsDataLoader",
<<<<<<< HEAD
]
=======
]


@dataclass(frozen=True)
class CacheForDataLoaders:
    document_evaluation_summary: DocumentEvaluationSummaryCache = field(
        default_factory=DocumentEvaluationSummaryCache,
    )
    evaluation_summary: EvaluationSummaryCache = field(
        default_factory=EvaluationSummaryCache,
    )
    latency_ms_quantile: LatencyMsQuantileCache = field(
        default_factory=LatencyMsQuantileCache,
    )
    min_start_or_max_end_time: MinStartOrMaxEndTimeCache = field(
        default_factory=MinStartOrMaxEndTimeCache,
    )
    record_count: RecordCountCache = field(
        default_factory=RecordCountCache,
    )
    token_count: TokenCountCache = field(
        default_factory=TokenCountCache,
    )

    @singledispatchmethod
    def invalidate(self, result: SpanInsertionResult) -> None:
        project_rowid, *_ = result
        self.latency_ms_quantile.invalidate(project_rowid)
        self.token_count.invalidate(project_rowid)
        self.record_count.invalidate(project_rowid)
        self.min_start_or_max_end_time.invalidate(project_rowid)

    @invalidate.register
    def _(self, result: DocumentEvaluationInsertionResult) -> None:
        project_rowid, evaluation_name = result
        self.document_evaluation_summary.invalidate((project_rowid, evaluation_name))

    @invalidate.register
    def _(self, result: SpanEvaluationInsertionResult) -> None:
        project_rowid, evaluation_name = result
        self.evaluation_summary.invalidate((project_rowid, evaluation_name, "span"))

    @invalidate.register
    def _(self, result: TraceEvaluationInsertionResult) -> None:
        project_rowid, evaluation_name = result
        self.evaluation_summary.invalidate((project_rowid, evaluation_name, "trace"))
>>>>>>> 9a6366db
<|MERGE_RESOLUTION|>--- conflicted
+++ resolved
@@ -1,18 +1,3 @@
-<<<<<<< HEAD
-from .document_evaluation_summaries import DocumentEvaluationSummaryDataLoader
-from .document_evaluations import DocumentEvaluationsDataLoader
-from .document_retrieval_metrics import DocumentRetrievalMetricsDataLoader
-from .evaluation_summaries import EvaluationSummaryDataLoader
-from .latency_ms_quantile import LatencyMsQuantileDataLoader
-from .min_start_or_max_end_times import MinStartOrMaxEndTimeDataLoader
-from .record_counts import RecordCountDataLoader
-from .span_descendants import SpanDescendantsDataLoader
-from .span_evaluations import SpanEvaluationsDataLoader
-from .token_counts import TokenCountDataLoader
-from .trace_evaluations import TraceEvaluationsDataLoader
-
-__all__ = [
-=======
 from dataclasses import dataclass, field
 from functools import singledispatchmethod
 
@@ -40,7 +25,6 @@
 
 __all__ = [
     "CacheForDataLoaders",
->>>>>>> 9a6366db
     "DocumentEvaluationSummaryDataLoader",
     "DocumentEvaluationsDataLoader",
     "DocumentRetrievalMetricsDataLoader",
@@ -52,9 +36,6 @@
     "SpanEvaluationsDataLoader",
     "TokenCountDataLoader",
     "TraceEvaluationsDataLoader",
-<<<<<<< HEAD
-]
-=======
 ]
 
 
@@ -100,5 +81,4 @@
     @invalidate.register
     def _(self, result: TraceEvaluationInsertionResult) -> None:
         project_rowid, evaluation_name = result
-        self.evaluation_summary.invalidate((project_rowid, evaluation_name, "trace"))
->>>>>>> 9a6366db
+        self.evaluation_summary.invalidate((project_rowid, evaluation_name, "trace"))