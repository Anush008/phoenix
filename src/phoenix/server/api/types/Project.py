from datetime import datetime
<<<<<<< HEAD
from itertools import islice
from typing import List, Optional

import strawberry
from openinference.semconv.trace import SpanAttributes
from sqlalchemy import and_, distinct, select
=======
from typing import List, Optional

import strawberry
from sqlalchemy import and_, desc, distinct, select
>>>>>>> 9a6366db
from sqlalchemy.orm import contains_eager
from strawberry import ID, UNSET
from strawberry.types import Info

from phoenix.datetime_utils import right_open_time_range
from phoenix.db import models
from phoenix.server.api.context import Context
from phoenix.server.api.input_types.SpanSort import SpanSort
from phoenix.server.api.input_types.TimeRange import TimeRange
from phoenix.server.api.types.DocumentEvaluationSummary import DocumentEvaluationSummary
from phoenix.server.api.types.EvaluationSummary import EvaluationSummary
from phoenix.server.api.types.node import Node
from phoenix.server.api.types.pagination import (
    Connection,
    Cursor,
    connections,
    cursor_to_id,
)
from phoenix.server.api.types.Span import Span, to_gql_span
from phoenix.server.api.types.Trace import Trace
from phoenix.server.api.types.ValidationResult import ValidationResult
from phoenix.trace.dsl import SpanFilter

SPANS_LIMIT = 1000


@strawberry.type
class Project(Node):
    name: str
    gradient_start_color: str
    gradient_end_color: str

    @strawberry.field
    async def start_time(
        self,
        info: Info[Context, None],
    ) -> Optional[datetime]:
        start_time = await info.context.data_loaders.min_start_or_max_end_times.load(
            (self.id_attr, "start"),
        )
        start_time, _ = right_open_time_range(start_time, None)
        return start_time

    @strawberry.field
    async def end_time(
        self,
        info: Info[Context, None],
    ) -> Optional[datetime]:
        end_time = await info.context.data_loaders.min_start_or_max_end_times.load(
            (self.id_attr, "end"),
        )
        _, end_time = right_open_time_range(None, end_time)
        return end_time

    @strawberry.field
    async def record_count(
        self,
        info: Info[Context, None],
        time_range: Optional[TimeRange] = UNSET,
        filter_condition: Optional[str] = UNSET,
    ) -> int:
        return await info.context.data_loaders.record_counts.load(
            ("span", self.id_attr, time_range, filter_condition),
        )

    @strawberry.field
    async def trace_count(
        self,
        info: Info[Context, None],
        time_range: Optional[TimeRange] = UNSET,
    ) -> int:
        return await info.context.data_loaders.record_counts.load(
            ("trace", self.id_attr, time_range, None),
        )

    @strawberry.field
    async def token_count_total(
        self,
        info: Info[Context, None],
        time_range: Optional[TimeRange] = UNSET,
        filter_condition: Optional[str] = UNSET,
    ) -> int:
        return await info.context.data_loaders.token_counts.load(
            ("total", self.id_attr, time_range, filter_condition),
        )

    @strawberry.field
    async def token_count_prompt(
        self,
        info: Info[Context, None],
        time_range: Optional[TimeRange] = UNSET,
        filter_condition: Optional[str] = UNSET,
    ) -> int:
        return await info.context.data_loaders.token_counts.load(
            ("prompt", self.id_attr, time_range, filter_condition),
        )

    @strawberry.field
    async def token_count_completion(
        self,
        info: Info[Context, None],
        time_range: Optional[TimeRange] = UNSET,
        filter_condition: Optional[str] = UNSET,
    ) -> int:
        return await info.context.data_loaders.token_counts.load(
            ("completion", self.id_attr, time_range, filter_condition),
        )

    @strawberry.field
    async def latency_ms_quantile(
        self,
        info: Info[Context, None],
        probability: float,
        time_range: Optional[TimeRange] = UNSET,
    ) -> Optional[float]:
        return await info.context.data_loaders.latency_ms_quantile.load(
            ("trace", self.id_attr, time_range, None, probability),
        )

    @strawberry.field
    async def span_latency_ms_quantile(
        self,
        info: Info[Context, None],
        probability: float,
        time_range: Optional[TimeRange] = UNSET,
        filter_condition: Optional[str] = UNSET,
    ) -> Optional[float]:
        return await info.context.data_loaders.latency_ms_quantile.load(
            ("span", self.id_attr, time_range, filter_condition, probability),
        )

    @strawberry.field
    async def trace(self, trace_id: ID, info: Info[Context, None]) -> Optional[Trace]:
        async with info.context.db() as session:
            if (
                trace_rowid := await session.scalar(
                    select(models.Trace.id).where(
                        and_(
                            models.Trace.trace_id == str(trace_id),
                            models.Trace.project_rowid == self.id_attr,
                        )
                    )
                )
            ) is None:
                return None
        return Trace(trace_rowid=trace_rowid)

    @strawberry.field
    async def spans(
        self,
        info: Info[Context, None],
        time_range: Optional[TimeRange] = UNSET,
        first: Optional[int] = 50,
        last: Optional[int] = UNSET,
        after: Optional[Cursor] = UNSET,
        before: Optional[Cursor] = UNSET,
        sort: Optional[SpanSort] = UNSET,
        root_spans_only: Optional[bool] = UNSET,
        filter_condition: Optional[str] = UNSET,
    ) -> Connection[Span]:
        stmt = (
            select(models.Span)
            .join(models.Trace)
            .where(models.Trace.project_rowid == self.id_attr)
            .options(contains_eager(models.Span.trace))
        )
        if time_range:
            stmt = stmt.where(
                and_(
                    time_range.start <= models.Span.start_time,
                    models.Span.start_time < time_range.end,
                )
            )
        if root_spans_only:
            # A root span is any span whose parent span is missing in the
            # database, even if its `parent_span_id` may not be NULL.
            parent = select(models.Span.span_id).alias()
            stmt = stmt.outerjoin(
                parent,
                models.Span.parent_id == parent.c.span_id,
            ).where(parent.c.span_id.is_(None))
        if filter_condition:
            span_filter = SpanFilter(condition=filter_condition)
            stmt = span_filter(stmt)
        if after:
            span_rowid = cursor_to_id(after)
            stmt = stmt.where(models.Span.id > span_rowid)
        if first:
            stmt = stmt.limit(
                first + 1  # overfetch by one to determine whether there's a next page
            )
        if sort:
            stmt = sort.update_orm_expr(stmt)
        else:
            stmt = stmt.order_by(desc(models.Span.id))
        stmt = stmt.limit(
            SPANS_LIMIT
        )  # todo: remove this after adding pagination https://github.com/Arize-ai/phoenix/issues/3003
        async with info.context.db() as session:
<<<<<<< HEAD
            spans = await session.scalars(stmt)

        data = [(span.id, to_gql_span(span)) for span in islice(spans, first)]
        has_next_page = True
        try:
            next(spans)
        except StopIteration:
            has_next_page = False

        return connections(
            data,
            has_previous_page=False,
            has_next_page=has_next_page,
        )
=======
            spans = await session.stream_scalars(stmt)
            data = [to_gql_span(span) async for span in spans]
        return connection_from_list(data=data, args=args)
>>>>>>> 9a6366db

    @strawberry.field(
        description="Names of all available evaluations for traces. "
        "(The list contains no duplicates.)"
    )  # type: ignore
    async def trace_evaluation_names(
        self,
        info: Info[Context, None],
    ) -> List[str]:
        stmt = (
            select(distinct(models.TraceAnnotation.name))
            .join(models.Trace)
            .where(models.Trace.project_rowid == self.id_attr)
            .where(models.TraceAnnotation.annotator_kind == "LLM")
        )
        async with info.context.db() as session:
            return list(await session.scalars(stmt))

    @strawberry.field(
        description="Names of all available evaluations for spans. "
        "(The list contains no duplicates.)"
    )  # type: ignore
    async def span_evaluation_names(
        self,
        info: Info[Context, None],
    ) -> List[str]:
        stmt = (
            select(distinct(models.SpanAnnotation.name))
            .join(models.Span)
            .join(models.Trace, models.Span.trace_rowid == models.Trace.id)
            .where(models.Trace.project_rowid == self.id_attr)
            .where(models.SpanAnnotation.annotator_kind == "LLM")
        )
        async with info.context.db() as session:
            return list(await session.scalars(stmt))

    @strawberry.field(
        description="Names of available document evaluations.",
    )  # type: ignore
    async def document_evaluation_names(
        self,
        info: Info[Context, None],
        span_id: Optional[ID] = UNSET,
    ) -> List[str]:
        stmt = (
            select(distinct(models.DocumentAnnotation.name))
            .join(models.Span)
            .join(models.Trace, models.Span.trace_rowid == models.Trace.id)
            .where(models.Trace.project_rowid == self.id_attr)
            .where(models.DocumentAnnotation.annotator_kind == "LLM")
        )
        if span_id:
            stmt = stmt.where(models.Span.span_id == str(span_id))
        async with info.context.db() as session:
            return list(await session.scalars(stmt))

    @strawberry.field
    async def trace_evaluation_summary(
        self,
        info: Info[Context, None],
        evaluation_name: str,
        time_range: Optional[TimeRange] = UNSET,
    ) -> Optional[EvaluationSummary]:
        return await info.context.data_loaders.evaluation_summaries.load(
            ("trace", self.id_attr, time_range, None, evaluation_name),
        )

    @strawberry.field
    async def span_evaluation_summary(
        self,
        info: Info[Context, None],
        evaluation_name: str,
        time_range: Optional[TimeRange] = UNSET,
        filter_condition: Optional[str] = UNSET,
    ) -> Optional[EvaluationSummary]:
        return await info.context.data_loaders.evaluation_summaries.load(
            ("span", self.id_attr, time_range, filter_condition, evaluation_name),
        )

    @strawberry.field
    async def document_evaluation_summary(
        self,
        info: Info[Context, None],
        evaluation_name: str,
        time_range: Optional[TimeRange] = UNSET,
        filter_condition: Optional[str] = UNSET,
    ) -> Optional[DocumentEvaluationSummary]:
        return await info.context.data_loaders.document_evaluation_summaries.load(
            (self.id_attr, time_range, filter_condition, evaluation_name),
        )

    @strawberry.field
    def streaming_last_updated_at(
        self,
        info: Info[Context, None],
    ) -> Optional[datetime]:
        return info.context.streaming_last_updated_at()

    @strawberry.field
    async def validate_span_filter_condition(self, condition: str) -> ValidationResult:
        # TODO(persistence): this query is too expensive to run on every validation
        # valid_eval_names = await self.span_evaluation_names()
        try:
            SpanFilter(
                condition=condition,
                # valid_eval_names=valid_eval_names,
            )
            return ValidationResult(is_valid=True, error_message=None)
        except SyntaxError as e:
            return ValidationResult(
                is_valid=False,
                error_message=e.msg,
            )<|MERGE_RESOLUTION|>--- conflicted
+++ resolved
@@ -1,17 +1,9 @@
 from datetime import datetime
-<<<<<<< HEAD
-from itertools import islice
 from typing import List, Optional
 
 import strawberry
-from openinference.semconv.trace import SpanAttributes
-from sqlalchemy import and_, distinct, select
-=======
-from typing import List, Optional
-
-import strawberry
+from aioitertools.itertools import islice
 from sqlalchemy import and_, desc, distinct, select
->>>>>>> 9a6366db
 from sqlalchemy.orm import contains_eager
 from strawberry import ID, UNSET
 from strawberry.types import Info
@@ -211,14 +203,12 @@
             SPANS_LIMIT
         )  # todo: remove this after adding pagination https://github.com/Arize-ai/phoenix/issues/3003
         async with info.context.db() as session:
-<<<<<<< HEAD
-            spans = await session.scalars(stmt)
-
-        data = [(span.id, to_gql_span(span)) for span in islice(spans, first)]
+            spans = await session.stream_scalars(stmt)
+            data = [(span.id, to_gql_span(span)) async for span in islice(spans, first)]
         has_next_page = True
         try:
-            next(spans)
-        except StopIteration:
+            await spans.__anext__()
+        except StopAsyncIteration:
             has_next_page = False
 
         return connections(
@@ -226,11 +216,6 @@
             has_previous_page=False,
             has_next_page=has_next_page,
         )
-=======
-            spans = await session.stream_scalars(stmt)
-            data = [to_gql_span(span) async for span in spans]
-        return connection_from_list(data=data, args=args)
->>>>>>> 9a6366db
 
     @strawberry.field(
         description="Names of all available evaluations for traces. "
