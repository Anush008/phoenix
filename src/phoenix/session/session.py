import logging
from functools import cached_property
from typing import Optional

import phoenix.config as config
from phoenix.datasets import Dataset
from phoenix.services import AppService

try:
    from IPython.display import IFrame  # type: ignore
except:  # noqa
    pass

logger = logging.getLogger(__name__)


_session: Optional["Session"] = None


class Session:
    "Session that maintains a 1-1 shared state with the Phoenix App."

    def __init__(self, primary: Dataset, reference: Optional[Dataset], port: int):
        self.primary = primary
        self.reference = reference
        self.port = port
        # Initialize an app service that keeps the server running
        self._app_service = AppService(
            port,
            primary.name,
            reference_dataset_name=reference.name if reference is not None else None,
        )
        self._is_colab = _is_colab()

    def view(self, height: int = 1000) -> "IFrame":
        """
        Returns an IFrame that can be displayed in a notebook to view the app.

        Parameters
        ----------
        height : int, optional
            The height of the IFrame in pixels. Defaults to 1000.
        """
        print(f"📺 Opening a view to the Phoenix app. The app is running at {self.url}")
        return IFrame(src=self.url, width="100%", height=height)

    @cached_property
    def url(self) -> str:
        "Returns the url for the phoenix app"
        return _get_url(self.port, self._is_colab)

    def end(self) -> None:
        "Ends the session and closes the app service"
        self._app_service.stop()


def launch_app(primary: Dataset, reference: Optional[Dataset] = None) -> "Session":
    """
    Launches the phoenix application and returns a session to interact with.

    Parameters
    ----------
    primary : Dataset required
        The primary dataset to analyze
    reference : Dataset, optional
        The reference dataset to compare against.
        If not provided, drift analysis will not be available.

    Returns
    -------
    session : Session
        The session object that can be used to view the application

    Examples
    --------
    >>> import phoenix as px
    >>> # construct a dataset to analyze
    >>> dataset = px.Dataset(...)
    >>> session = px.launch_app(dataset)
    """
    global _session

    _session = Session(primary, reference, port=config.port)
<<<<<<< HEAD
    if wait_for_boot:
        _wait_for_boot(_session.url)
=======
>>>>>>> 1126bfc3
    print(f"🌍 To view the Phoenix app in your browser, visit {_session.url}")
    print("📺 To view the Phoenix app in a notebook, run `px.active_session().view()`")
    print("📖 For more information on how to use Phoenix, check out https://docs.arize.com/phoenix")
    return _session


def active_session() -> Optional["Session"]:
    """
    Returns the active session if one exists, otherwise returns None
    """
    return _session


def close_app() -> None:
    """
    Closes the phoenix application.
    The application server is shut down and will no longer be accessible.
    """
    global _session
    if _session is None:
        print("No active session to close")
        return
    _session.end()
    _session = None
    logger.info("Session closed")


def _get_url(port: int, is_colab: bool) -> str:
    """Determines the iframe url based on whether this is in a colab or in a local notebook"""
    if is_colab:
        from google.colab.output import eval_js  # type: ignore

        return str(eval_js(f"google.colab.kernel.proxyPort({port}, {{'cache': true}})"))

    return f"http://localhost:{port}/"


def _is_colab() -> bool:
    """Determines whether this is in a Colab"""
    try:
        import google.colab  # type: ignore # noqa: F401
        import IPython  # type: ignore
    except ImportError:
        return False

    return IPython.get_ipython() is not None<|MERGE_RESOLUTION|>--- conflicted
+++ resolved
@@ -81,11 +81,6 @@
     global _session
 
     _session = Session(primary, reference, port=config.port)
-<<<<<<< HEAD
-    if wait_for_boot:
-        _wait_for_boot(_session.url)
-=======
->>>>>>> 1126bfc3
     print(f"🌍 To view the Phoenix app in your browser, visit {_session.url}")
     print("📺 To view the Phoenix app in a notebook, run `px.active_session().view()`")
     print("📖 For more information on how to use Phoenix, check out https://docs.arize.com/phoenix")
