import json
import os
from itertools import count, starmap
from pathlib import Path
from secrets import token_hex, token_urlsafe
from time import sleep, time
from typing import Dict, Generator, Iterator, List, Optional, Tuple, cast
from unittest import mock

import pytest
from _pytest.fixtures import SubRequest
from _pytest.tmpdir import TempPathFactory
from faker import Faker
from opentelemetry.sdk.trace import ReadableSpan
from opentelemetry.sdk.trace.export.in_memory_span_exporter import InMemorySpanExporter
from phoenix.auth import DEFAULT_SECRET_LENGTH
from phoenix.config import (
    ENV_PHOENIX_DISABLE_RATE_LIMIT,
    ENV_PHOENIX_GRPC_PORT,
    ENV_PHOENIX_PORT,
    ENV_PHOENIX_SECRET,
    ENV_PHOENIX_SMTP_HOSTNAME,
    ENV_PHOENIX_SMTP_MAIL_FROM,
    ENV_PHOENIX_SMTP_PASSWORD,
    ENV_PHOENIX_SMTP_PORT,
    ENV_PHOENIX_SMTP_USERNAME,
    ENV_PHOENIX_SMTP_VALIDATE_CERTS,
    ENV_PHOENIX_SQL_DATABASE_SCHEMA,
    ENV_PHOENIX_SQL_DATABASE_URL,
    ENV_PHOENIX_WORKING_DIR,
)
from phoenix.server.api.input_types.UserRoleInput import UserRoleInput
from portpicker import pick_unused_port  # type: ignore[import-untyped]
from sqlalchemy import URL, create_engine, make_url, text
from sqlalchemy.exc import OperationalError
from typing_extensions import assert_never

from ._helpers import (
    _DEFAULT_ADMIN,
    _HTTPX_OP_IDX,
    _MEMBER,
    _TEST_NAME,
    _Email,
    _file_lock,
    _GetUser,
    _grpc_span_exporter,
    _http_span_exporter,
    _Password,
    _Profile,
    _RoleOrUser,
    _SpanExporterFactory,
    _start_span,
    _tmp_path,
    _User,
    _UserFactory,
    _UserGenerator,
    _Username,
)


@pytest.fixture(scope="session")
def _ports() -> Iterator[int]:
    def _(used: List[int]) -> Iterator[int]:
        while True:
            with _file_lock() as f:
                used = json.loads(f.read_text()).get("used", []) if f.is_file() else used
                while (port := pick_unused_port()) in used:
                    continue
                used.append(port)
                f.write_text(json.dumps(dict(used=used)))
            print(f"Using {port=} ({used=})")
            yield port

    return _([])


<<<<<<< HEAD
@pytest.fixture(
    scope="session",
    params=[
        pytest.param("sqlite:///:memory:", id="sqlite"),
        pytest.param(
            "postgresql://127.0.0.1:5432/postgres?user=postgres&password=phoenix",
            id="postgresql",
        ),
    ],
)
def _sql_database_url(request: SubRequest) -> Tuple[int, URL]:
    return request.param_index, make_url(request.param)
=======
@pytest.fixture(scope="session")
def _sql_database_url(request: SubRequest) -> URL:
    backend = os.getenv("CI_TEST_DB_BACKEND")
    if not backend or backend == "sqlite":
        return make_url("sqlite:///:memory:")
    if backend == "postgresql":
        return make_url("postgresql://127.0.0.1:5432/postgres?user=postgres&password=phoenix")
    pytest.fail(f"Unknown database backend: {backend}")
>>>>>>> d3b2581e


@pytest.fixture(scope="session", params=["http", "grpc"])
def _span_exporter(request: SubRequest) -> _SpanExporterFactory:
    if request.param == "http":
        return _http_span_exporter
    if request.param == "grpc":
        return _grpc_span_exporter
    raise ValueError(f"Unknown exporter: {request.param}")


@pytest.fixture(scope="session")
def _fake() -> Faker:
    return Faker()


@pytest.fixture(scope="module")
def _tmp(
    _sql_database_url: Tuple[int, URL],
    tmp_path_factory: TempPathFactory,
    request: SubRequest,
    worker_id: str,
) -> Path:
    base = tmp_path_factory.getbasetemp().parent
    index, db_url = _sql_database_url
    db_name = db_url.get_backend_name()
    module = request.module.__name__
    tmp = base / f"{module}" / f"{index}" / f"{db_name}"
    tmp.mkdir(parents=True, exist_ok=True)
    _tmp_path.set((worker_id, tmp))
    return tmp


@pytest.fixture(autouse=True, scope="module")
def _skip_postgresql_if_unavailable(
    _sql_database_url: Tuple[int, URL],
    _tmp: Path,
) -> None:
    _, url = _sql_database_url
    if not url.get_backend_name().startswith("postgresql"):
        return
    with _file_lock() as f:
        if f.is_file():
            if json.loads((f.read_text()))["skip"]:
                pytest.skip("PostgreSQL unavailable")
            return
        engine = create_engine(url.set(drivername="postgresql+psycopg"))
        try:
            engine.connect().close()
        except OperationalError as exc:
            if "too many clients" in str(exc):
                pass
            else:
                f.write_text(json.dumps(dict(skip=True)))
                pytest.skip("PostgreSQL unavailable")
        f.write_text(json.dumps(dict(skip=False)))
    engine.dispose()


@pytest.fixture(scope="module")
def _environment_variables(
    _sql_database_url: Tuple[int, URL],
    _tmp: Path,
    _ports: Iterator[int],
) -> Dict[str, str]:
    fake = Faker()
    with _file_lock() as f:
        if f.is_file():
            return cast(Dict[str, str], json.loads(f.read_text()))
        _, db_url = _sql_database_url
        secret = token_urlsafe(DEFAULT_SECRET_LENGTH)
        working_dir = _tmp / ".phoenix"
        working_dir.mkdir(exist_ok=True)
        values = {
            ENV_PHOENIX_SQL_DATABASE_URL: db_url.render_as_string(),
            ENV_PHOENIX_PORT: str(next(_ports)),
            ENV_PHOENIX_GRPC_PORT: str(next(_ports)),
            ENV_PHOENIX_WORKING_DIR: str(working_dir),
            ENV_PHOENIX_DISABLE_RATE_LIMIT: "true",
            ENV_PHOENIX_SECRET: secret,
            ENV_PHOENIX_SMTP_HOSTNAME: "127.0.0.1",
            ENV_PHOENIX_SMTP_PORT: str(next(_ports)),
            ENV_PHOENIX_SMTP_USERNAME: fake.user_name(),
            ENV_PHOENIX_SMTP_PASSWORD: fake.password(),
            ENV_PHOENIX_SMTP_MAIL_FROM: fake.email(),
            ENV_PHOENIX_SMTP_VALIDATE_CERTS: "false",
        }
        if db_url.get_backend_name().startswith("postgresql"):
            # schema string must not exceed 31 characters.
            values[ENV_PHOENIX_SQL_DATABASE_SCHEMA] = f"_{token_hex(15)}"
        f.write_text(json.dumps(values))
        return values


@pytest.fixture(autouse=True, scope="module")
def _environment(
    _environment_variables: Dict[str, str],
) -> Iterator[None]:
    with mock.patch.dict(os.environ, _environment_variables.items()):
        yield
    if not (
        (db_url := make_url(_environment_variables[ENV_PHOENIX_SQL_DATABASE_URL]))
        .get_backend_name()
        .startswith("postgresql")
    ):
        return
    assert (schema := _environment_variables.get(ENV_PHOENIX_SQL_DATABASE_SCHEMA))
    engine = create_engine(db_url.set(drivername="postgresql+psycopg"))
    time_limit = time() + 30
    while time() < time_limit:
        try:
            with engine.connect() as conn:
                conn.execute(text(f"DROP SCHEMA IF EXISTS {schema} CASCADE;"))
                conn.commit()
        except OperationalError as exc:
            if "too many clients" in str(exc):
                sleep(1)
                continue
            raise
        break
    engine.dispose()


@pytest.fixture(scope="module")
def _email_domain(
    worker_id: str,
) -> str:
    return f"{worker_id.strip().encode().hex()}.com"


@pytest.fixture(scope="module")
def _emails(
    _email_domain: str,
) -> Iterator[_Email]:
    return (f"{token_urlsafe(_ENTROPY)}@{_email_domain}" for _ in count())


@pytest.fixture(scope="module")
def _passwords(
    worker_id: str,
) -> Iterator[_Password]:
    return (f"{worker_id.strip().replace(' ', '_')}_{token_urlsafe(_ENTROPY)}" for _ in count())


@pytest.fixture(scope="module")
def _usernames(
    worker_id: str,
) -> Iterator[_Username]:
    return (f"{worker_id.strip()} {token_urlsafe(_ENTROPY)}" for _ in count())


@pytest.fixture(scope="module")
def _profiles(
    _emails: Iterator[_Email],
    _passwords: Iterator[_Password],
    _usernames: Iterator[_Username],
) -> Iterator[_Profile]:
    return starmap(_Profile, zip(_emails, _passwords, _usernames))


@pytest.fixture(scope="module")
def _users(
    _profiles: Iterator[_Profile],
) -> _UserGenerator:
    def _() -> Generator[Optional[_User], Tuple[UserRoleInput, Optional[_Profile]], None]:
        role, profile = yield None
        while True:
            user = _DEFAULT_ADMIN.create_user(role, profile=profile or next(_profiles))
            role, profile = yield user

    g = _()
    next(g)
    return cast(_UserGenerator, g)


@pytest.fixture(scope="module")
def _new_user(
    _users: _UserGenerator,
) -> _UserFactory:
    def _(
        role: UserRoleInput = _MEMBER,
        /,
        *,
        profile: Optional[_Profile] = None,
    ) -> _User:
        return _users.send((role, profile))

    return _


@pytest.fixture(scope="module")
def _get_user(
    _new_user: _UserFactory,
) -> _GetUser:
    def _(
        role_or_user: _RoleOrUser = _MEMBER,
        /,
        *,
        profile: Optional[_Profile] = None,
    ) -> _User:
        assert profile is None or isinstance(role_or_user, UserRoleInput)
        if isinstance(role_or_user, _User):
            user = role_or_user
            return user
        elif isinstance(role_or_user, UserRoleInput):
            role = role_or_user
            return _new_user(role, profile=profile)
        else:
            assert_never(role_or_user)

    return _


@pytest.fixture(scope="module")
def _project_names() -> Iterator[str]:
    return (token_urlsafe(_ENTROPY) for _ in count())


@pytest.fixture(scope="module")
def _span_names() -> Iterator[str]:
    return (token_urlsafe(_ENTROPY) for _ in count())


@pytest.fixture
def _spans(
    _project_names: Iterator[str],
    _span_names: Iterator[str],
) -> Tuple[ReadableSpan, ...]:
    memory = InMemorySpanExporter()
    project_name, span_name = next(_project_names), next(_span_names)
    _start_span(project_name=project_name, span_name=span_name, exporter=memory).end()
    return memory.get_finished_spans()


@pytest.fixture(autouse=True)
def _test_name(request: SubRequest) -> Iterator[str]:
    _HTTPX_OP_IDX.set(0)
    name = request.node.name
    token = _TEST_NAME.set(name)
    yield name
    _TEST_NAME.reset(token)


_ENTROPY = 30<|MERGE_RESOLUTION|>--- conflicted
+++ resolved
@@ -74,20 +74,6 @@
     return _([])
 
 
-<<<<<<< HEAD
-@pytest.fixture(
-    scope="session",
-    params=[
-        pytest.param("sqlite:///:memory:", id="sqlite"),
-        pytest.param(
-            "postgresql://127.0.0.1:5432/postgres?user=postgres&password=phoenix",
-            id="postgresql",
-        ),
-    ],
-)
-def _sql_database_url(request: SubRequest) -> Tuple[int, URL]:
-    return request.param_index, make_url(request.param)
-=======
 @pytest.fixture(scope="session")
 def _sql_database_url(request: SubRequest) -> URL:
     backend = os.getenv("CI_TEST_DB_BACKEND")
@@ -96,7 +82,6 @@
     if backend == "postgresql":
         return make_url("postgresql://127.0.0.1:5432/postgres?user=postgres&password=phoenix")
     pytest.fail(f"Unknown database backend: {backend}")
->>>>>>> d3b2581e
 
 
 @pytest.fixture(scope="session", params=["http", "grpc"])
@@ -115,50 +100,47 @@
 
 @pytest.fixture(scope="module")
 def _tmp(
-    _sql_database_url: Tuple[int, URL],
+    _sql_database_url: URL,
     tmp_path_factory: TempPathFactory,
     request: SubRequest,
     worker_id: str,
 ) -> Path:
     base = tmp_path_factory.getbasetemp().parent
-    index, db_url = _sql_database_url
+    db_url = _sql_database_url
     db_name = db_url.get_backend_name()
     module = request.module.__name__
-    tmp = base / f"{module}" / f"{index}" / f"{db_name}"
+    tmp = base / f"{module}" / f"{db_name}"
     tmp.mkdir(parents=True, exist_ok=True)
     _tmp_path.set((worker_id, tmp))
     return tmp
 
 
 @pytest.fixture(autouse=True, scope="module")
-def _skip_postgresql_if_unavailable(
-    _sql_database_url: Tuple[int, URL],
+def _fail_if_postgresql_is_needed_but_unavailable(
+    _sql_database_url: URL,
     _tmp: Path,
 ) -> None:
-    _, url = _sql_database_url
-    if not url.get_backend_name().startswith("postgresql"):
+    db_url = _sql_database_url
+    if not db_url.get_backend_name().startswith("postgresql"):
         return
     with _file_lock() as f:
         if f.is_file():
-            if json.loads((f.read_text()))["skip"]:
-                pytest.skip("PostgreSQL unavailable")
+            if not json.loads((f.read_text()))["available"]:
+                pytest.fail("PostgreSQL unavailable")
             return
-        engine = create_engine(url.set(drivername="postgresql+psycopg"))
+        engine = create_engine(db_url.set(drivername="postgresql+psycopg"))
         try:
             engine.connect().close()
-        except OperationalError as exc:
-            if "too many clients" in str(exc):
-                pass
-            else:
-                f.write_text(json.dumps(dict(skip=True)))
-                pytest.skip("PostgreSQL unavailable")
-        f.write_text(json.dumps(dict(skip=False)))
+        except OperationalError:
+            f.write_text(json.dumps(dict(available=False)))
+            pytest.fail("PostgreSQL unavailable")
+        f.write_text(json.dumps(dict(available=True)))
     engine.dispose()
 
 
 @pytest.fixture(scope="module")
 def _environment_variables(
-    _sql_database_url: Tuple[int, URL],
+    _sql_database_url: URL,
     _tmp: Path,
     _ports: Iterator[int],
 ) -> Dict[str, str]:
@@ -166,7 +148,7 @@
     with _file_lock() as f:
         if f.is_file():
             return cast(Dict[str, str], json.loads(f.read_text()))
-        _, db_url = _sql_database_url
+        db_url = _sql_database_url
         secret = token_urlsafe(DEFAULT_SECRET_LENGTH)
         working_dir = _tmp / ".phoenix"
         working_dir.mkdir(exist_ok=True)
