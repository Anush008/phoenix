from secrets import token_bytes, token_hex

import pytest
import sqlalchemy as sa
from _pytest.monkeypatch import MonkeyPatch
from sqlalchemy import select

from phoenix.config import ENV_PHOENIX_ADMINS
from phoenix.db import models
from phoenix.db.enums import UserRole
from phoenix.db.facilitator import (
    _ensure_admins,
    _ensure_default_project_trace_retention_policy,
    _ensure_enums,
)
from phoenix.db.types.trace_retention import (
    MaxDaysRule,
    TraceRetentionCronExpression,
    TraceRetentionRule,
)
from phoenix.server.types import DbSessionFactory


class _MockWelcomeEmailSender:
    def __init__(self, email_sending_fails: bool = False) -> None:
        self.attempts: list[tuple[str, str]] = []
        self.email_sending_fails = email_sending_fails

    async def send_welcome_email(
        self,
        email: str,
        name: str,
    ) -> None:
        self.attempts.append((email, name))
        if self.email_sending_fails:
            raise RuntimeError("Failed to send email")


class TestEnsureStartupAdmins:
    @pytest.mark.parametrize("email_sending_fails", [False, True])
    async def test_ensure_startup_admins(
        self,
        db: DbSessionFactory,
        monkeypatch: MonkeyPatch,
        email_sending_fails: bool,
    ) -> None:
        # Set up environment with admin users including one with OAUTH2
        monkeypatch.setenv(
            ENV_PHOENIX_ADMINS,
            (
                "Washington, George, Jr.=george@example.com;"
                "Franklin, Benjamin=benjamin@example.com;"
                "Jefferson, Thomas=thomas@example.com;"
                "Adams, John=john@example.com(OAUTH2)"
            ),
        )

        # Initialize the enum values in the database
        await _ensure_enums(db)

        # Create existing users (not admins) for the test
        async with db() as session:
            # Fetch role IDs
            admin_role_id = await session.scalar(
                select(models.UserRole.id).filter_by(name=UserRole.ADMIN.value)
            )
            member_role_id = await session.scalar(
                select(models.UserRole.id).filter_by(name=UserRole.MEMBER.value)
            )

            # Create users with MEMBER role (not ADMIN)
            existing_users = {
                "george@example.com": models.User(
                    email="george@example.com",
                    username="George",
                    user_role_id=member_role_id,
                    reset_password=False,
                    password_hash=token_bytes(32),
                    password_salt=token_bytes(32),
                ),
                "thomas@example.com": models.User(
                    email="thomas@example.com",
                    username="Thomas",
                    user_role_id=member_role_id,
                    reset_password=False,
                    password_hash=token_bytes(32),
                    password_salt=token_bytes(32),
                ),
            }
            session.add_all(existing_users.values())
            await session.flush()

        # Create mock email sender and ensure admins
        email_sender = _MockWelcomeEmailSender(email_sending_fails=email_sending_fails)
        await _ensure_admins(db, email_sender=email_sender)

        # Verify email sending behavior
        assert set(email_sender.attempts) == {
            ("benjamin@example.com", "Franklin, Benjamin"),
            ("john@example.com", "Adams, John"),
        }

        # Verify database state
        async with db() as session:
<<<<<<< HEAD
            # Get all users and their roles
            users = {
                user.email: user
                for user in await session.scalars(select(models.User).join(models.UserRole))
            }

            # Verify total number of users
            assert len(users) == 4, "Expected exactly 4 users in the database"

            # Verify existing users were not modified
            for email, existing_user in existing_users.items():
                user = users.pop(email)
                assert user.email == existing_user.email
                assert user.username == existing_user.username
                assert user.user_role_id == existing_user.user_role_id
                assert user.reset_password == existing_user.reset_password
                assert user.password_hash == existing_user.password_hash
                assert user.password_salt == existing_user.password_salt
                assert user.auth_method == existing_user.auth_method

            # Verify new admin users were properly created
            benjamin = users.pop("benjamin@example.com")
            john = users.pop("john@example.com")
            assert not users, "There should be no other users in the database"

            # Verify Benjamin (LOCAL auth)
            assert benjamin.username == "Franklin, Benjamin"
            assert benjamin.user_role_id == admin_role_id
            assert (
                benjamin.reset_password is True
            ), "New admin user should have reset_password set to True"

            # Verify John (OAUTH2 auth)
            assert john.username == "Adams, John"
            assert john.user_role_id == admin_role_id
            assert (
                john.reset_password is False
            ), "OAUTH2 user should not have reset_password set to True"

            # Verify user role assignments
            admin_users = await session.scalars(
                select(models.User)
                .join(models.UserRole)
                .filter(models.UserRole.name == UserRole.ADMIN.value)
            )
            admin_emails = {user.email for user in admin_users}
            assert admin_emails == {
                "benjamin@example.com",
                "john@example.com",
            }, "Benjamin and John should be admins"

            member_users = await session.scalars(
                select(models.User)
                .join(models.UserRole)
                .filter(models.UserRole.name == UserRole.MEMBER.value)
            )
            member_emails = {user.email for user in member_users}
            assert member_emails == {
                "george@example.com",
                "thomas@example.com",
            }, "George and Thomas should be members"
=======
            users = {user.email: user for user in await session.scalars(select(models.User))}
        assert len(users) == 3
        # Verify existing users were not modified
        for email, existing_user in existing_users.items():
            user = users.pop(email)
            assert user.email == existing_user.email
            assert user.username == existing_user.username
            assert user.user_role_id == existing_user.user_role_id
            assert user.reset_password == existing_user.reset_password
            assert user.password_hash == existing_user.password_hash
            assert user.password_salt == existing_user.password_salt
        # Verify new admin user was properly created
        user = users.pop("benjamin@example.com")
        assert not users, "There should be no other users in the database"
        assert user.username == "Franklin, Benjamin"
        assert user.user_role_id == admin_role_id
        assert user.reset_password


class TestEnsureDefaultProjectTraceRetentionPolicy:
    async def test_default_project_trace_retention_policy_insertion(
        self,
        db: DbSessionFactory,
    ) -> None:
        stmt = sa.select(models.ProjectTraceRetentionPolicy)
        async with db() as session:
            policies = list(await session.scalars(stmt))
        assert len(policies) == 0
        for _ in range(2):
            await _ensure_default_project_trace_retention_policy(db)
            async with db() as session:
                policies = list(await session.scalars(stmt))
            assert len(policies) == 1
        policy = policies[0]
        assert policy.id == 0
        assert policy.name == "Default"
        assert policy.cron_expression.root == "0 0 * * 0"
        assert policy.rule.root == MaxDaysRule(max_days=0)
        assert not bool(policy.rule)  # rule is dormant by default

        # Should be able to insert new policies without error. This could be an issue for postgres
        # if the default policy is inserted at id=1 without incrementing the serial so the next
        # insert would have id=1 and fail.
        policy = models.ProjectTraceRetentionPolicy(
            name=token_hex(8),
            cron_expression=TraceRetentionCronExpression(root="0 0 * * 0"),
            rule=TraceRetentionRule(root=MaxDaysRule(max_days=0)),
        )
        async with db() as session:
            session.add(policy)
            await session.flush()
        assert policy.id == 1
>>>>>>> 4fa5c57a
<|MERGE_RESOLUTION|>--- conflicted
+++ resolved
@@ -102,7 +102,6 @@
 
         # Verify database state
         async with db() as session:
-<<<<<<< HEAD
             # Get all users and their roles
             users = {
                 user.email: user
@@ -164,24 +163,6 @@
                 "george@example.com",
                 "thomas@example.com",
             }, "George and Thomas should be members"
-=======
-            users = {user.email: user for user in await session.scalars(select(models.User))}
-        assert len(users) == 3
-        # Verify existing users were not modified
-        for email, existing_user in existing_users.items():
-            user = users.pop(email)
-            assert user.email == existing_user.email
-            assert user.username == existing_user.username
-            assert user.user_role_id == existing_user.user_role_id
-            assert user.reset_password == existing_user.reset_password
-            assert user.password_hash == existing_user.password_hash
-            assert user.password_salt == existing_user.password_salt
-        # Verify new admin user was properly created
-        user = users.pop("benjamin@example.com")
-        assert not users, "There should be no other users in the database"
-        assert user.username == "Franklin, Benjamin"
-        assert user.user_role_id == admin_role_id
-        assert user.reset_password
 
 
 class TestEnsureDefaultProjectTraceRetentionPolicy:
@@ -216,5 +197,4 @@
         async with db() as session:
             session.add(policy)
             await session.flush()
-        assert policy.id == 1
->>>>>>> 4fa5c57a
+        assert policy.id == 1